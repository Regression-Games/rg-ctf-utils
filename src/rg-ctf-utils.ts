--- conflicted
+++ resolved
@@ -8,7 +8,6 @@
 const { GoalNear } = pathfinder.goals;
 
 /**
-<<<<<<< HEAD
  * A set of event names that are emitted by the RGCTFUtils class, which
  * can be registered on an RGBot. See each CTFEvent type and examples
  * to see how to use them!
@@ -100,10 +99,7 @@
 }
 
 /**
- * A collection of utilities for the Capture the Flag game mode
-=======
  * A collection of utilities for the Capture the Flag game mode.
->>>>>>> d0c94daf
  * Includes location of points of interest, simplified functions
  * for gathering and scoring the flag, and utilities for finding
  * both teammates and enemies.
@@ -186,13 +182,9 @@
   }
 
   /**
-<<<<<<< HEAD
-   * Creates a new instance of the CTF utilities, attached to a bot
+   * Creates a new instance of the CTF utilities, attached to an RGBot
    * @example
    * const rgctfUtils = new RGCTFUtils(bot);
-=======
-   * Creates a new instance of the CTF utilities, attached to an RGBot
->>>>>>> d0c94daf
    * @param {RGBot} bot The bot to use when calling these utilities
    */
   constructor(bot: RGBot) {
@@ -374,77 +366,4 @@
       partialMatch: true,
     });
   }
-<<<<<<< HEAD
-=======
-
-  /**
-   * @callback EventCallback
-   * @param {...*} args The arguments that the callback will take
-   * @returns {void}
-   */
-
-  /**
-   * Registers a callback to listen for a particular CTF event. Possible events are:
-   *   - "flagObtained"
-   *     - Description: Triggered when a flag is obtained by any player. Provides the player username that collected the
-   *                    flag
-   *     - Args:
-   *        - collector: string - The entity that collected the flag
-   *   - "flagAvailable"
-   *     - Description: Triggered when the flag becomes available to pick up, either by being dropped or spawned.
-   *     - Args:
-   *        - position: Vec3 - The location of the now-available flag
-   *   - "flagScored"
-   *     - Description: Triggered when a flag is captured at a team's base.
-   *     - Args:
-   *        - teamName: string - The name of the team that captured the flag
-   *   - "itemDetected"
-   *      - Description: Triggered when an item is detected, either by being dropped or spawned. Includes the item
-   *                     reference for simplicity, and the entity reference for more advanced use cases.
-   *      - Args:
-   *        - item: Item - The Item object that has been spawned or dropped
-   *        - entity: Entity - The Entity object that has been spawned or dropped (useful for getting position and other
-   *                           information.
-   *   - "itemCollected"
-   *      - Description: Triggered when an item is collected by any player.
-   *      - Args:
-   *        - collector: Entity - The entity that collected the item
-   *        - item: Item - The item that was collected
-   * @example
-   * rgctfUtils.on('flagObtained', async (playerUsername: string) => {
-   *     // If I was the one to obtain the flag, go and score!
-   *     if (playerUsername == bot.username()) {
-   *         await rgctfUtils.scoreFlag();
-   *     }
-   * });
-   * @example
-   * rgctfUtils.on('flagScored', async (team: string) => {
-   *     // After scoring, print a message
-   *     bot.chat(`Flag scored by ${team} team, waiting until it respawns`)
-   * })
-   * @example
-   * rgctfUtils.on('flagAvailable', async (position: Vec3) => {
-   *     bot.chat("Flag is available, going to get it")
-   *     await rgctfUtils.approachFlag();
-   * })
-   * @example
-   * rgctfUtils.on('itemDetected', (item: Item) => {
-   *     bot.chat(`I see that a ${item.name} has spawned`)
-   * })
-   * @example
-   * rgctfUtils.on('itemCollected', (collector: Entity, item: Item) => {
-   *     bot.chat(`I see that ${collector.username} picked up ${item.name}`)
-   * })
-   * @param {string} event The event (must be on of the events in CTF_EVENTS
-   * @param {EventCallback} func A callback with the appropriate arguments for the given event
-   */
-  on(event: string, func: (...args: any[]) => void) {
-    if (!this.CTF_EVENTS.includes(event)) {
-      throw new Error(
-        `Tried to register an event of "${event}", which is not included in the valid list of ${this.CTF_EVENTS}`
-      );
-    }
-    this.eventEmitter.on(event, func);
-  }
->>>>>>> d0c94daf
 }